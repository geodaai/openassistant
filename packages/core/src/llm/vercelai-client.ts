--- conflicted
+++ resolved
@@ -14,21 +14,8 @@
   StepResult,
   TextPart,
 } from 'ai';
-<<<<<<< HEAD
 import { ToolInvocation, ToolInvocationUIPart } from '@ai-sdk/ui-utils';
 import { shouldTriggerNextRequest, VercelAi } from './vercelai';
-=======
-import {
-  Message,
-  extractMaxToolInvocationStep,
-  generateId,
-} from '@ai-sdk/ui-utils';
-import {
-  shouldTriggerNextRequest,
-  TriggerRequestOutput,
-  VercelAi,
-} from './vercelai';
->>>>>>> 4f86ba88
 import { tiktokenCounter } from '../utils/token-counter';
 
 /**
@@ -205,37 +192,11 @@
     args: Record<string, unknown>,
     streamMessageCallback: StreamMessageCallback
   ) {
-<<<<<<< HEAD
     const toolInvocation: ToolInvocation = {
       state: 'call',
       toolCallId,
       toolName,
       args,
-=======
-    const { toolCalls, response, usage } = event;
-    if (response.messages.length === 0) {
-      this.streamMessage.parts?.push({
-        type: 'text',
-        text: 'Sorry, there is no response from LLM.',
-      });
-      return {
-        id: generateId(),
-        role: 'assistant',
-        content: 'Sorry, there is no response from LLM.',
-        toolInvocations: [],
-      } as Message;
-    }
-
-    const responseMsg = response.messages[response.messages.length - 1];
-    const toolCallMessages: ToolCallMessage[] = [];
-
-    // add final message to the messages array
-    const message: Message = {
-      id: responseMsg.id,
-      role: responseMsg.role as 'assistant',
-      content: messageContent,
-      toolInvocations: [],
->>>>>>> 4f86ba88
     };
 
     this.streamMessage.parts?.push({
